# AutoSpotting Setup #

It's usually recommended to use the provided binaries available as Docker
images, but in some cases you may need to customize AutoSpotting for your own
environment.

## Docker ##

Pre-built Docker images for the latest evaluation builds are also available on
the Docker Hub at
[AutoSpotting/AutoSpotting](https://hub.docker.com/r/AutoSpotting/AutoSpotting/)

``` shell
docker run autospotting/autospotting
```

They might be useful for quick tests, otherwise you might need to build your own
docker images.

The repository contains a `Dockerfile` and `docker-compose` configuration that
allows you to build AutoSpotting Docker container images and run them
conveniently on your local machine without installing the Go build environment
usually required for local development(which is also documented below).

This can be useful for trying it out locally or even for running it on a
container hosting solution such as Kubernetes. They won't support the full
functionality that relies on CloudWatch Events but it's probably enough for some
people.

If you have `docker` and `docker-compose` installed, it's as simple as running

``` shell
docker-compose run autospotting
```

 This also accepts all the AutoSpotting command-line arguments, including
`-help` which explains all the other available options.

The usual AWS credential environment variables listed in the
`docker-compose.yaml` configuration file are passed to the running container and
will need to be set for it to actually work.

## Using your own Docker images in AWS Lambda ##

AutoSpotting uses a Lambda function configured to use a Docker image. Such a
configuration [currently](https://github.com/aws/containers-roadmap/issues/1281)
requires the Docker image to be stored in an ECR from your own account.

Also, in order for the generated Docker image to be compatible with the Lambda
runtime, the image must currently be built on a x86_64 host. Unfortunately ARM
hosts such as Apple M1 Macbook aren't currently supported because of QEMU
emulator crashes when performing the cross-compilation using `docker buildx`.

In order to support the AWS Marketplace setup, which relies on an ECR repository
hosted in another AWS-managed account, the current CloudFormation template uses
a custom resource that copies the Docker image from a source ECR (by default the
Marketplace ECR) into an ECR created inside the CloudFormation stack. This adds
some complexity but has the nice side effect of being able to push the image to
any arbitrary ECR in another account/region, offering more flexibility for
customers who may want to manage custom deployments at scale.

You'll therefore need to build an x86_64 Docker image, upload it to an ECR
repository in your AWS account and configure your CloudFormation or Terraform
stack to use this new image as a source image.

1. Set up an ECR repository in your AWS account that will host your custom
   Docker images.

1. The build system can use a `DOCKER_IMAGE` variable that tells it where to
   upload the image. Set it into your environment to the name of your ECR
   repository. When unset you'll attempt to push to the Marketplace ECR and
   you'll receive permission errors.

   ``` shell
   export DOCKER_IMAGE=1234567890123.dkr.ecr.<region>.amazonaws.com/<my-ecr-name>
   export DOCKER_IMAGE_VERSION=1.0.2 # it's strongly recommended versioning images
   ```

1. Define some AWS credentials or profile information into your
   [environment](http://docs.aws.amazon.com/cli/latest/userguide/cli-chap-getting-started.html#cli-environment).

1. Authenticate to your ECR repository

   ```shell
   make docker-login
   ```

1. Build and upload your Docker image to your ECR and configure a CloudFormation
   template to use your ECR

   ``` shell
   make docker-push-artifacts
   ```

1. Use the CloudFormation template from the `build` directory to create the
   resources. Make sure you set the parameters `SourceECR` and `SourceImage` to
   point to your ECR repository (`SourceECR` should be set to contain the
   hostname part of your ECR repository, before the first `/` character and
   `SourceImage` should contain the rest). The version number will be set
   automatically based on the value you defined earlier.

   AutoSpotting should now be running against the binaries you built locally and
   uploaded to your own ECR repository.

   The same process can be used for updating AutoSpotting to a newer version.

## Maintaining your own fork ##

It is recommended to contribute your changes into the mainline version of the
project whenever possible, so that others can benefit from your enhancements and
bug fixes, but for some reasons you may still want to run your own fork.

Unfortunately the golang import paths can make it tricky, but there is a nice
[article](http://code.openark.org/blog/development/forking-golang-repositories-on-github-and-managing-the-import-path)
which documents the problem in detail and gives a couple of possible
workarounds.

## Make directives ##

The Makefile from the root of the git repository contains a number of useful
directives, they're not documented here as they might change over time, so you
may want to have a look at it.

## Local Development setup ##

AutoSpotting is written in Go so for local development you need a Go toolchain.
You can probably also use docker-compose for this to avoid it as mentioned above
but I prefer the native Go tooling which offers faster feedback for local
development.

### Dependencies ##

1. Install [Go](https://golang.org/dl/), [git](https://git-scm.com/downloads),
   [Docker](https://www.docker.com/) and the [AWS command-line
   tool](https://aws.amazon.com/cli/). You may use the official binaries or your
   usual package manager, whatever you prefer is fine.

1. Verify that they were properly installed.

   `go version`, should be at least 1.7

   `git version`

   `docker version`

   `aws --version`

### Compiling the binaries locally ##

1. Set up a directory for your Go development. I'm using `go` in my home
   directory for this example.

1. Set the `GOPATH` environment variable to point at your `go` directory:

   `export GOPATH=$HOME/go`

   Optionally add this line to your .bash_profile to persist across console
   sessions.

1. Run the following command to install the AutoSpotting project into your
   GOPATH directory:

   `go get github.com/AutoSpotting/AutoSpotting`

   This downloads the source from GitHub, pulls in all necessary dependencies,
   builds it for local execution and deploys the binary into the golang binary
   directory which you may also want to append to your PATH.

1. Navigate to the root of the AutoSpotting repository:

   `cd $GOPATH/src/github.com/AutoSpotting/AutoSpotting`

1. (Optional) You may want to make a minor change to the source code so you can
   tell when the tool is running your own custom-built version. If so, add a
   line like this to the `autospotting.go` file's `main()` function:

   `fmt.Println("Running <my organization name> binaries")`

1. (Optional) Try building and running the test suite locally to make sure
   everything works correctly:

   `make test`

1. Build the code again:

   `make build`

### Running locally ###

1. Run the code, assuming you have AWS credentials defined in your environment
   or in the default AWS credentials profile:

   `./AutoSpotting`

   You may also pass some command line flags, see the `--help` output for more
   information on the available options.

   When you are happy with how your custom build behaves, you can generate a
<<<<<<< HEAD
   build for AWS Lambda using the Docker method documented above.
=======
   build for AWS Lambda.

## Using your own binaries in AWS Lambda ##

1. Set up an S3 bucket in your AWS account that will host your custom binaries.

1. The build system can use a `BUCKET_NAME` variable that tells it where to
   upload new binaries. Set it into your environment to the name of your S3
   bucket.
   `export BUCKET_NAME=my-bucket`

1. Define some AWS credentials or profile information into your
   [environment](http://docs.aws.amazon.com/cli/latest/userguide/cli-chap-getting-started.html#cli-environment).

1. (Optional) You can also create the lambda deployment package using the below
   command, the zip file is generated in the `build` directory.
   `make archive`

1. Build and upload your binaries to the S3 bucket.
   `make upload`

1. If you're already set up to use the tool with the official binaries, update
   your existing CloudFormation stack, and change the `LambdaS3Bucket` field to
   your S3 bucket name on the Stack Parameters section of the stack
   configuration.

   ![LambdaS3Bucket
   Configuration](https://mcristi.files.wordpress.com/2016/04/installationcloudformation2.png)

1. Save the CloudFormation configuration and let it create/update the resources.
   The tool should now be running against the binaries you built locally and
   uploaded to your own S3 bucket.

## Maintaining your own fork ##

It is recommended to contribute your changes into the mainline version of the
project whenever possible, so that others can benefit from your enhancements and
bug fixes, but for some reasons you may still want to run your own fork.

Unfortunately the golang import paths can make it tricky, but there is a nice
[article](http://code.openark.org/blog/development/forking-golang-repositories-on-github-and-managing-the-import-path)
which documents the problem in detail and gives a couple of possible
workarounds.

## Make directives ##

Use these directives defined in the `Makefile` to build, release, and test the
tool:

* **all (default, can be ommitted)**
  * Verifies that the necessary dependencies are installed.
  * Runs `go build` to compile the project for local development.

* **upload**
  * Prepares a special build designed to run in AWS Lambda.
  * Uploads the generated binaries from `build/s3` to the specified S3 bucket.

* **test**
  * Runs the test suite.

* **build_local**
  * Compiles the project for local execution.

## Docker builds ##

The repository also contains a `Dockerfile` and `docker-compose` configuration
that allows you to build AutoSpotting Docker containers and run them
conveniently without installing a Go build environment.

If you have `docker` and `docker-compose` installed, it's as simple as running
`docker-compose up`

All the supported environment variables listed in the `docker-compose.yaml`
configuration file are passed to the running container. You will at least need
to have defined some AWS credential environment variables.

You can also invoke the container entrypoint directly using
    `docker-compose run autospotting`

This also accepts all the AutoSpotting command-line arguments, including `-help`
which explains all the available options.

Pre-built Docker images for the latest builds are also available on Dockerhub at
[AutoSpotting/AutoSpotting](https://hub.docker.com/r/autospotting/autospotting/)
>>>>>>> 14f779ff

[Back to the main Readme](./README.md)<|MERGE_RESOLUTION|>--- conflicted
+++ resolved
@@ -196,43 +196,10 @@
    information on the available options.
 
    When you are happy with how your custom build behaves, you can generate a
-<<<<<<< HEAD
+
    build for AWS Lambda using the Docker method documented above.
-=======
-   build for AWS Lambda.
-
-## Using your own binaries in AWS Lambda ##
-
-1. Set up an S3 bucket in your AWS account that will host your custom binaries.
-
-1. The build system can use a `BUCKET_NAME` variable that tells it where to
-   upload new binaries. Set it into your environment to the name of your S3
-   bucket.
-   `export BUCKET_NAME=my-bucket`
-
-1. Define some AWS credentials or profile information into your
-   [environment](http://docs.aws.amazon.com/cli/latest/userguide/cli-chap-getting-started.html#cli-environment).
-
-1. (Optional) You can also create the lambda deployment package using the below
-   command, the zip file is generated in the `build` directory.
-   `make archive`
-
-1. Build and upload your binaries to the S3 bucket.
-   `make upload`
-
-1. If you're already set up to use the tool with the official binaries, update
-   your existing CloudFormation stack, and change the `LambdaS3Bucket` field to
-   your S3 bucket name on the Stack Parameters section of the stack
-   configuration.
-
-   ![LambdaS3Bucket
-   Configuration](https://mcristi.files.wordpress.com/2016/04/installationcloudformation2.png)
-
-1. Save the CloudFormation configuration and let it create/update the resources.
-   The tool should now be running against the binaries you built locally and
-   uploaded to your own S3 bucket.
-
-## Maintaining your own fork ##
+
+### Maintaining your own fork ##
 
 It is recommended to contribute your changes into the mainline version of the
 project whenever possible, so that others can benefit from your enhancements and
@@ -243,46 +210,4 @@
 which documents the problem in detail and gives a couple of possible
 workarounds.
 
-## Make directives ##
-
-Use these directives defined in the `Makefile` to build, release, and test the
-tool:
-
-* **all (default, can be ommitted)**
-  * Verifies that the necessary dependencies are installed.
-  * Runs `go build` to compile the project for local development.
-
-* **upload**
-  * Prepares a special build designed to run in AWS Lambda.
-  * Uploads the generated binaries from `build/s3` to the specified S3 bucket.
-
-* **test**
-  * Runs the test suite.
-
-* **build_local**
-  * Compiles the project for local execution.
-
-## Docker builds ##
-
-The repository also contains a `Dockerfile` and `docker-compose` configuration
-that allows you to build AutoSpotting Docker containers and run them
-conveniently without installing a Go build environment.
-
-If you have `docker` and `docker-compose` installed, it's as simple as running
-`docker-compose up`
-
-All the supported environment variables listed in the `docker-compose.yaml`
-configuration file are passed to the running container. You will at least need
-to have defined some AWS credential environment variables.
-
-You can also invoke the container entrypoint directly using
-    `docker-compose run autospotting`
-
-This also accepts all the AutoSpotting command-line arguments, including `-help`
-which explains all the available options.
-
-Pre-built Docker images for the latest builds are also available on Dockerhub at
-[AutoSpotting/AutoSpotting](https://hub.docker.com/r/autospotting/autospotting/)
->>>>>>> 14f779ff
-
 [Back to the main Readme](./README.md)